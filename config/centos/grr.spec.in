Name: %(Client.name)
Version: %(Client.version_major).%(Client.version_minor).%(Client.version_revision).%(Client.version_release)
Release: 1
Summary: %(Client.name) Rapid Response Client
Group: Applications/System
License: APL2
Source: \%{name}-\%{version}.tar.gz
URL: http://code.google.com/p/grr/
Buildroot: /usr/local/grr_build/rpmroot

# Disable binary stripping or pyinstaller files won't work.
%global __os_install_post \%{nil}

%description
%(Client.name) Rapid Response Client

%prep

%build
# Do nothing here.

%install
cp -R \%{_builddir}/* \%{buildroot}

%pre

# Here, $1 == 1 means first install of this package. We need to stop the agent
# from a previous install if this is not an initial install.
if [ "$1" -ne 1 ]; then
  if [ -e "/etc/init.d/%(Client.name)" ]; then
    /etc/init.d/%(Client.name) stop
  fi
fi

%post

%(ClientBuilder.target_dir)/%(Client.binary_name) --config=%(ClientBuilder.target_dir)/%(ClientBuilder.config_filename) --install

if [ -e "/etc/init.d/%(Client.name)" ]; then
  /etc/init.d/%(Client.name) start || exit $?
fi

<<<<<<< HEAD
chkconfig --add %(Client.name)
=======
# Make it start on boot.
/sbin/chkconfig %(Client.name) on
>>>>>>> 6c7cf181

%preun

# Here, $1 == 0 means that the package is removed completely. Only in that case
# we can stop the service. Otherwise, we'll stop the newly installed agent
# instead!
if [ "$1" -eq 0 ]; then
  if [ -e "/etc/init.d/%(Client.name)" ]; then
    /etc/init.d/%(Client.name) stop
  fi
fi

<<<<<<< HEAD
chkconfig --del %(Client.name)
=======
>>>>>>> 6c7cf181

%files
\%attr\(755,root,root\)
%(ClientBuilder.target_dir)/*
\%attr\(755,root,root\) /etc/init.d/%(Client.name)

%changelog
* %(ClientBuilder.rpm_build_time) %(ClientBuilder.maintainer)
- Fix package upgrade %preun
* %(ClientBuilder.rpm_build_time) %(ClientBuilder.maintainer)
- New version, %(Client.version_major).%(Client.version_minor).%(Client.version_revision).%(Client.version_release)
<|MERGE_RESOLUTION|>--- conflicted
+++ resolved
@@ -40,12 +40,8 @@
   /etc/init.d/%(Client.name) start || exit $?
 fi
 
-<<<<<<< HEAD
-chkconfig --add %(Client.name)
-=======
 # Make it start on boot.
 /sbin/chkconfig %(Client.name) on
->>>>>>> 6c7cf181
 
 %preun
 
@@ -58,10 +54,6 @@
   fi
 fi
 
-<<<<<<< HEAD
-chkconfig --del %(Client.name)
-=======
->>>>>>> 6c7cf181
 
 %files
 \%attr\(755,root,root\)
